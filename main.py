--- conflicted
+++ resolved
@@ -135,7 +135,6 @@
             final_cons.append(con)
     else:
         final_cons = new_cons
-    print(final_cons)
     return var_map, final_cons
 
 
@@ -237,9 +236,7 @@
             for constant in found_constants:
                 if constant not in constants_mapper:
                     constants_mapper[constant] = f"const"
-<<<<<<< HEAD
             line += f"|CONS|{relified_consts},DUM\n"
-=======
             
             #pos_constants =  set(re.findall(r"\|\+\|[0-9]+", line))
             #neg_constants =  set(re.findall(r"\|\-\|[0-9]+", line))
@@ -253,16 +250,11 @@
             #    if neg_constant not in constants_mapper:
             #        neg_constants_mapper[neg_constant] = f"neg_const"
 
-            line += f",DUM\n"
->>>>>>> c0e0db61
+            #line += f",DUM\n"
             for constant, replacement in sorted(constants_mapper.items(), key=lambda x: len(x[0]), reverse=True):
                 line = line.replace(constant, replacement)          
             line = remove_consecutive_pipes(line)
-<<<<<<< HEAD
-            print(line)
-=======
             line = re.sub(r"\|[0-9]+", "const", line)
->>>>>>> c0e0db61
             if len(line) <= 3000:
                 output_file.write(line)
             else:
